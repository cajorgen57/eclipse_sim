from __future__ import annotations
import sys
from dataclasses import dataclass, field, asdict, is_dataclass, fields
from typing import Dict, List, Optional, Tuple, Any, get_args, get_origin, get_type_hints
from enum import Enum
import json

def _build_dataclass(cls, data: Dict[str, Any]):
    """Recursively coerce nested dicts/lists into a dataclass instance."""
    if not is_dataclass(cls):
        return data
    type_hints = get_type_hints(cls, globalns=sys.modules[cls.__module__].__dict__)
    kwargs = {}
    for f in fields(cls):
        if f.name not in data:
            continue  # keep default
        v = data[f.name]
        ft = type_hints.get(f.name, f.type)
        origin = get_origin(ft)

        if v is None:
            # Treat nulls for dataclass/container fields as "use the default".
            # Many callers omit nested structures entirely and some serializers
            # explicitly emit `null`; in those cases we still want the default
            # dataclass/list/dict instance instead of propagating ``None`` and
            # breaking attribute access later on (e.g. PlayerState.resources
            # should remain a Resources dataclass). Only fall back to the
            # default when the target type is a dataclass or collection; simple
            # Optional scalars should still honour the explicit ``None``.
            union_args = get_args(ft) if origin is not None else ()
            if is_dataclass(ft) or origin in (list, dict) or any(
                is_dataclass(arg) for arg in union_args if arg is not type(None)
            ):
                continue

        if is_dataclass(ft) and isinstance(v, dict):
            kwargs[f.name] = _build_dataclass(ft, v)
        elif origin is list and isinstance(v, list):
            (inner,) = get_args(ft) or (Any,)
            if inner and is_dataclass(inner):
                kwargs[f.name] = [_build_dataclass(inner, x) if isinstance(x, dict) else x for x in v]
            else:
                kwargs[f.name] = v
        elif origin is dict and isinstance(v, dict):
            kt, vt = get_args(ft) or (Any, Any)
            if vt and is_dataclass(vt):
                kwargs[f.name] = {k: _build_dataclass(vt, x) if isinstance(x, dict) else x for k, x in v.items()}
            else:
                kwargs[f.name] = v
        else:
            kwargs[f.name] = v
    return cls(**kwargs)

def _deep_override(obj: Any, updates: Any) -> Any:
    """Shallow replace for lists, recursive merge for dicts/dataclasses."""
    if updates is None:
        return obj
    if is_dataclass(obj):
        for k, v in updates.items():
            cur = getattr(obj, k, None)
            setattr(obj, k, _deep_override(cur, v))
        return obj
    if isinstance(obj, dict) and isinstance(updates, dict):
        for k, v in updates.items():
            obj[k] = _deep_override(obj.get(k), v)
        return obj
    # lists and scalars get replaced entirely
    return updates


class ActionType(str, Enum):
    EXPLORE = "Explore"
    MOVE = "Move"
    BUILD = "Build"
    UPGRADE = "Upgrade"
    INFLUENCE = "Influence"
    RESEARCH = "Research"
    DIPLOMACY = "Diplomacy"
    PASS = "Pass"
    REACTION = "Reaction"


@dataclass
class Disc:
    id: str
    extra: bool = False


def _default_population() -> Dict[str, int]:
    return {"yellow": 0, "blue": 0, "brown": 0}


def _default_action_spaces() -> Dict[str, List[Disc]]:
    return {
        "explore": [],
        "influence": [],
        "research": [],
        "upgrade": [],
        "build": [],
        "move": [],
        "reaction": [],
    }


@dataclass
class ColonyShips:
    face_up: Dict[str, int] = field(
        default_factory=lambda: {"yellow": 0, "blue": 0, "brown": 0, "wild": 0}
    )
    face_down: Dict[str, int] = field(
        default_factory=lambda: {"yellow": 0, "blue": 0, "brown": 0, "wild": 0}
    )

@dataclass
class Resources:
    money: int = 0
    science: int = 0
    materials: int = 0

@dataclass
class ShipDesign:
    computer: int = 0
    shield: int = 0
    initiative: int = 0
    hull: int = 1
    cannons: int = 0
    missiles: int = 0
    drive: int = 0  # legacy single-drive field kept for backward compatibility
    drives: int = 0
    has_jump_drive: bool = False
    interceptor_bays: int = 0

    def movement_value(self) -> int:
        """Return the total movement points provided by installed drives."""
        return max(0, int(self.drives if self.drives else self.drive))

@dataclass
class Pieces:
    ships: Dict[str, int] = field(default_factory=dict)  # class -> count
    starbase: int = 0
    discs: int = 0
    cubes: Dict[str, int] = field(default_factory=dict)  # y/b/p -> ints
    discovery: int = 0

@dataclass
class Planet:
    type: str  # "yellow" money, "blue" science, "brown" materials, "wild", etc.
    colonized_by: Optional[str] = None

@dataclass
class Hex:
    id: str
    ring: int
    wormholes: List[int] = field(default_factory=list)  # 0..5 edges present
    neighbors: Dict[int, str] = field(default_factory=dict)  # edge -> neighbor hex id
    planets: List[Planet] = field(default_factory=list)
    pieces: Dict[str, Pieces] = field(default_factory=dict)  # player_id -> Pieces
    ancients: int = 0
    monolith: bool = False
    anomaly: bool = False
    explored: bool = True
    has_warp_portal: bool = False
    has_gcds: bool = False

@dataclass
class TechDisplay:
    available: List[str] = field(default_factory=list)
    tier_counts: Dict[str, int] = field(default_factory=lambda: {"I":0,"II":0,"III":0})

@dataclass
class PlayerState:
    player_id: str
    color: str
    known_techs: List[str] = field(default_factory=list)
    resources: Resources = field(default_factory=Resources)
    income: Resources = field(default_factory=Resources)
    ship_designs: Dict[str, ShipDesign] = field(default_factory=dict)  # interceptor, cruiser, dreadnought, starbase
    reputation: List[int] = field(default_factory=list)
    diplomacy: Dict[str, str] = field(default_factory=dict)
<<<<<<< HEAD
    influence_track: List[Disc] = field(default_factory=list)
    action_spaces: Dict[str, List[Disc]] = field(default_factory=_default_action_spaces)
    colonies: Dict[str, Dict[str, int]] = field(default_factory=dict)
    population: Dict[str, int] = field(default_factory=_default_population)
    colony_ships: ColonyShips = field(default_factory=ColonyShips)
    passed: bool = False
    collapsed: bool = False

=======
    has_wormhole_generator: bool = False
>>>>>>> 24f523a5

@dataclass
class MapState:
    hexes: Dict[str, Hex] = field(default_factory=dict)
    adjacency: Dict[str, List[str]] = field(default_factory=dict)


@dataclass
class GameState:
    round: int = 1
    active_player: str = "you"
    players: Dict[str, PlayerState] = field(default_factory=dict)
    map: MapState = field(default_factory=MapState)
    tech_display: TechDisplay = field(default_factory=TechDisplay)
    bags: Dict[str, Dict[str, int]] = field(default_factory=dict)  # bag per ring: tile_type -> count
    phase: str = "ACTION"
    starting_player: Optional[str] = None
    pending_starting_player: Optional[str] = None
    turn_order: List[str] = field(default_factory=list)
    turn_index: int = 0

    def to_json(self) -> str:
        return json.dumps(asdict(self), indent=2)

    @classmethod
    def from_dict(cls, data: Dict[str, Any]) -> "GameState":
        return _build_dataclass(cls, data)
    def apply_overrides(self, overrides: Dict[str, Any]) -> "GameState":
        _deep_override(self, overrides)
        return self


@dataclass
class Action:
    type: ActionType
    payload: Dict[str, Any] = field(default_factory=dict)

@dataclass
class Score:
    expected_vp: float
    risk: float
    details: Dict[str, Any] = field(default_factory=dict)<|MERGE_RESOLUTION|>--- conflicted
+++ resolved
@@ -177,7 +177,6 @@
     ship_designs: Dict[str, ShipDesign] = field(default_factory=dict)  # interceptor, cruiser, dreadnought, starbase
     reputation: List[int] = field(default_factory=list)
     diplomacy: Dict[str, str] = field(default_factory=dict)
-<<<<<<< HEAD
     influence_track: List[Disc] = field(default_factory=list)
     action_spaces: Dict[str, List[Disc]] = field(default_factory=_default_action_spaces)
     colonies: Dict[str, Dict[str, int]] = field(default_factory=dict)
@@ -185,10 +184,8 @@
     colony_ships: ColonyShips = field(default_factory=ColonyShips)
     passed: bool = False
     collapsed: bool = False
-
-=======
     has_wormhole_generator: bool = False
->>>>>>> 24f523a5
+
 
 @dataclass
 class MapState:
