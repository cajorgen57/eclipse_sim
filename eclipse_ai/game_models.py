--- conflicted
+++ resolved
@@ -201,7 +201,6 @@
     ship_designs: Dict[str, ShipDesign] = field(default_factory=dict)  # interceptor, cruiser, dreadnought, starbase
     reputation: List[int] = field(default_factory=list)
     diplomacy: Dict[str, str] = field(default_factory=dict)
-<<<<<<< HEAD
     known_techs: List[str] = field(default_factory=list)
     owned_tech_ids: Set[str] = field(default_factory=set)
     tech_count_by_category: Dict[str, int] = field(default_factory=dict)
@@ -209,7 +208,6 @@
     influence_discs: int = 0
     unlocked_parts: Set[str] = field(default_factory=set)
     unlocked_structures: Set[str] = field(default_factory=set)
-=======
     available_components: Dict[str, int] = field(default_factory=dict)
     influence_track: List[Disc] = field(default_factory=list)
     action_spaces: Dict[str, List[Disc]] = field(default_factory=_default_action_spaces)
@@ -220,7 +218,6 @@
     collapsed: bool = False
     has_wormhole_generator: bool = False
 
->>>>>>> a845e85e
 
 @dataclass
 class MapState:
@@ -237,17 +234,14 @@
     map: MapState = field(default_factory=MapState)
     tech_display: TechDisplay = field(default_factory=TechDisplay)
     bags: Dict[str, Dict[str, int]] = field(default_factory=dict)  # bag per ring: tile_type -> count
-<<<<<<< HEAD
     tech_bags: Dict[str, List[str]] = field(default_factory=dict)
     market: List[str] = field(default_factory=list)
     tech_definitions: Dict[str, Tech] = field(default_factory=dict)
-=======
     phase: str = "ACTION"
     starting_player: Optional[str] = None
     pending_starting_player: Optional[str] = None
     turn_order: List[str] = field(default_factory=list)
     turn_index: int = 0
->>>>>>> a845e85e
 
     def to_json(self) -> str:
         def _normalize(value: Any) -> Any:
