--- conflicted
+++ resolved
@@ -2,15 +2,11 @@
 from collections import Counter
 from dataclasses import dataclass, field
 from typing import List, Dict, Any, Optional, Tuple
-
-<<<<<<< HEAD
 from .game_models import GameState, Action, ActionType, PlayerState, Hex, Planet, Pieces, Resources, ShipDesign
 from .technology import discounted_cost, can_research, load_tech_definitions
-=======
 from .game_models import GameState, Action, ActionType, PlayerState, Hex, Planet, Pieces, Resources
 from .ship_parts import SHIP_PARTS, SHIP_BLUEPRINT_SLOTS, MOBILE_SHIPS
 from .types import ShipDesign
->>>>>>> a845e85e
 
 # =============================
 # Config
