from __future__ import annotations
from typing import Optional, Dict, Any, Set
import csv
import os
from collections import Counter, defaultdict
from dataclasses import dataclass
from copy import deepcopy

from .game_models import GameState, PlayerState, Resources, MapState, TechDisplay, Pieces
from .technology import load_tech_definitions

_ROUND_EXPLORED_FRACTION = 0.33


@dataclass(frozen=True)
class _TileCatalog:
    total_by_ring: Dict[int, int]
    tile_ids_by_ring: Dict[int, Set[str]]
    all_tile_ids: Set[str]


def _load_tile_catalog() -> _TileCatalog:
    """Read the exploration tile CSV and index counts by ring."""
    csv_path = os.path.join(os.path.dirname(__file__), "..", "eclipse_tiles.csv")
    totals: Counter[int] = Counter()
    by_ring: Dict[int, Set[str]] = defaultdict(set)
    try:
        with open(os.path.abspath(csv_path), newline="", encoding="utf-8") as handle:
            reader = csv.DictReader(handle)
            for row in reader:
                sector = row.get("Sector")
                tile = row.get("TileNumber")
                if not sector or not tile:
                    continue
                try:
                    ring = int(sector)
                except ValueError:
                    continue
                tile_id = str(tile).strip()
                if not tile_id:
                    continue
                totals[ring] += 1
                by_ring[ring].add(tile_id)
    except FileNotFoundError:
        return _TileCatalog(total_by_ring={}, tile_ids_by_ring={}, all_tile_ids=set())
    all_ids = set().union(*by_ring.values()) if by_ring else set()
    return _TileCatalog(
        total_by_ring=dict(totals),
        tile_ids_by_ring={r: set(ids) for r, ids in by_ring.items()},
        all_tile_ids=all_ids,
    )


_TILE_CATALOG = _load_tile_catalog()

# -----------------------------
# Public API
# -----------------------------

def assemble_state(
    map_state: MapState,
    tech_display: TechDisplay,
    prior_state: Optional[GameState]=None,
    manual_inputs: Optional[Dict[str,Any]]=None
) -> GameState:
    """
    Combine parsed board + tech into a canonical GameState.

    Rules:
      - If prior_state is provided, it is deep-copied then updated in place.
      - Players discovered from the board are auto-added with neutral defaults.
      - Bags are ensured for any rings observed on the map. Existing bag counts are preserved.
      - manual_inputs can be nested dicts or dot-path overrides (e.g., "players.you.resources.money": 12).
    """
    gs = deepcopy(prior_state) if prior_state is not None else _default_state()
    if not gs.tech_definitions:
        gs.tech_definitions = load_tech_definitions()
    # Update core
    gs.map = map_state
    gs.tech_display = tech_display

    # Ensure players seen on the board exist
    _reconcile_players_from_map(gs)

    # Ensure bag placeholders for observed rings
    _ensure_bags_for_rings(gs)
    _populate_explore_bags(gs)

    # Ensure player tech state derived from any known tech lists remains consistent.
    for p in gs.players.values():
        _initialise_player_state(p, gs.tech_definitions)

    # Apply manual inputs
    if manual_inputs:
        _apply_manual_inputs(gs, manual_inputs)
        for p in gs.players.values():
            _initialise_player_state(p, gs.tech_definitions)

    _validate_existing_designs(gs)

    return gs

# -----------------------------
# Defaults and reconciliation
# -----------------------------

def from_dict(fake_state: Dict[str, Any]) -> GameState:
    """Build a GameState directly from a test dict."""
    return GameState.from_dict(fake_state)


def apply_overrides(state: GameState, manual_inputs: Dict[str, Any]) -> GameState:
    """Apply targeted overrides onto an existing state."""
    if not manual_inputs:
        return state
    # Special-case persisted belief if you use it
    belief = manual_inputs.pop("belief", None)
    state.apply_overrides(manual_inputs)
    if belief is not None:
        # allow full replacement or merge, depending on your belief type
        try:
            state.belief = belief if not hasattr(state.belief, "apply_overrides") else state.belief.apply_overrides(belief)
        except Exception:
            state.belief = belief
    return state

def _default_state() -> GameState:
    players = {
        "you": PlayerState(player_id="you", color="orange", resources=Resources(10,7,6), influence_discs=3),
        "blue": PlayerState(player_id="blue", color="blue", resources=Resources(8,6,7), influence_discs=3)
    }
    gs = GameState(round=6, active_player="you", players=players, map=MapState(), tech_display=TechDisplay())
    for p in gs.players.values():
        _initialise_player_state(p, gs.tech_definitions)
    gs.tech_definitions = load_tech_definitions()
    # Provide a minimal example bag so exploration math runs. Caller should replace with real counts.
    gs.bags = {"R2": {"ancient":3, "monolith":1, "money2":4, "science2":4, "materials2":4}}
    return gs

def _reconcile_players_from_map(gs: GameState) -> None:
    # Discover player ids present in map pieces
    present: Set[str] = set(gs.players.keys())
    for hx in gs.map.hexes.values():
        for pid in hx.pieces.keys():
            if pid not in present:
                present.add(pid)
                # Neutral defaults
                new_player = PlayerState(player_id=pid, color=pid, resources=Resources(6,6,6))
                _initialise_player_state(new_player, gs.tech_definitions)
                gs.players[pid] = new_player
            # Ensure Pieces data structure is well-formed
            p = hx.pieces[pid]
            if p.cubes is None:
                p.cubes = {}
            if p.ships is None:
                p.ships = {}

def _ensure_bags_for_rings(gs: GameState) -> None:
    rings = set()
    for hx in gs.map.hexes.values():
        rings.add(max(1, int(getattr(hx, "ring", 1))))
    if not hasattr(gs, "bags") or gs.bags is None:
        gs.bags = {}
    for r in sorted(rings):
        key = f"R{r}"
        if key not in gs.bags:
            gs.bags[key] = {}  # placeholder; upstream uncertainty module can populate a PF on demand


def _populate_explore_bags(gs: GameState) -> None:
    """Backfill exploration bag sizes using CSV totals and board state."""
    if not _TILE_CATALOG.total_by_ring:
        return
    round_num = max(1, int(getattr(gs, "round", 1)))
    player_count = max(1, len(getattr(gs, "players", {}) or {}))
    explored_by_ring = _count_explored_tiles(gs, player_count)

    for ring, total in _TILE_CATALOG.total_by_ring.items():
        key = f"R{ring}"
        bag = gs.bags.setdefault(key, {})
        if bag and sum(bag.values()) > 0:
            # Caller already supplied explicit bag contents; trust it.
            continue

        # Estimate explored tiles either from the board or heuristic round progression.
        heuristic = int(total * min(1.0, max(0.0, (round_num - 1) * _ROUND_EXPLORED_FRACTION)))
        explored = max(explored_by_ring.get(ring, 0), heuristic)
        remaining = max(0, total - explored)

        if remaining > 0:
            gs.bags[key] = {"unknown": remaining}
        else:
            gs.bags[key] = {}


def _count_explored_tiles(gs: GameState, player_count: int) -> Counter[int]:
    counts: Counter[int] = Counter()
    fallback: Counter[int] = Counter()
    for hx in gs.map.hexes.values():
        ring = max(1, int(getattr(hx, "ring", 1)))
        fallback[ring] += 1
        hid = str(getattr(hx, "id", "")).strip()
        if hid and hid in _TILE_CATALOG.tile_ids_by_ring.get(ring, set()):
            counts[ring] += 1

    for ring, fallback_count in fallback.items():
        if counts[ring] >= fallback_count:
            continue
        additional = fallback_count - counts[ring]
        if ring == 1:
            additional = max(0, additional - player_count)
        if additional > 0:
            counts[ring] += additional

    return counts


<<<<<<< HEAD
def _initialise_player_state(player: PlayerState, definitions: Optional[Dict[str, "Tech"]]=None) -> None:
    from .technology import load_tech_definitions  # local import to avoid cycles

    tech_defs = definitions or load_tech_definitions()
    player.science = int(player.science or player.resources.science)
    if player.influence_discs is None:
        player.influence_discs = 0
    player.influence_discs = int(player.influence_discs)
    player.owned_tech_ids = set(player.owned_tech_ids or set())
    player.tech_count_by_category = dict(player.tech_count_by_category or {})
    player.unlocked_parts = set(player.unlocked_parts or set())
    player.unlocked_structures = set(player.unlocked_structures or set())

    name_to_id = {t.name.lower(): tid for tid, t in tech_defs.items()}
    for entry in list(player.known_techs or []):
        tid = name_to_id.get(entry.lower())
        if tid:
            player.owned_tech_ids.add(tid)

    # Recompute caches from owned techs
    player.tech_count_by_category.clear()
    player.unlocked_parts.clear()
    player.unlocked_structures.clear()
    for tid in list(player.owned_tech_ids):
        tech = tech_defs.get(tid)
        if not tech:
            continue
        player.tech_count_by_category[tech.category] = player.tech_count_by_category.get(tech.category, 0) + 1
        player.unlocked_parts.update(tech.grants_parts)
        player.unlocked_structures.update(tech.grants_structures)
        if tech.name not in player.known_techs:
            player.known_techs.append(tech.name)
=======
def _validate_existing_designs(gs: GameState) -> None:
    try:
        from .rules_engine import validate_design
    except ImportError:
        return

    for player in gs.players.values():
        for ship_type, design in (player.ship_designs or {}).items():
            try:
                validate_design(player, ship_type, design)
            except Exception:
                raise
>>>>>>> a845e85e

# -----------------------------
# Manual inputs
# -----------------------------

def _apply_manual_inputs(gs: GameState, manual: Dict[str,Any]) -> None:
    """
    Supports two forms:
      1) Nested dicts mirroring GameState structure for deep merge.
      2) Dot-path keys for targeted sets, e.g. {"players.you.resources.money": 12}
    """
    # Split dot-path keys from nested dict blocks
    dot_items = {k:v for k,v in manual.items() if isinstance(k, str) and "." in k}
    tree_items = {k:v for k,v in manual.items() if k not in dot_items}

    # Deep merge dict-style patches
    if tree_items:
        _deep_merge_object(gs, tree_items)

    # Dot-path sets
    for path, value in dot_items.items():
        _set_by_path(gs, path, value)

def _deep_merge_object(obj: Any, patch: Dict[str,Any]) -> None:
    """
    Recursively merge dictionaries into dataclass-like objects by attribute.
    """
    for key, val in patch.items():
        if not hasattr(obj, key):
            # create attribute if missing
            setattr(obj, key, deepcopy(val))
            continue
        curr = getattr(obj, key)
        if isinstance(val, dict) and not isinstance(curr, (int, float, str, list, tuple, set)):
            _deep_merge_object(curr, val)
        else:
            setattr(obj, key, deepcopy(val))

def _set_by_path(root: Any, path: str, value: Any) -> None:
    parts = path.split(".")
    obj = root
    for p in parts[:-1]:
        if isinstance(obj, dict):
            obj = obj.setdefault(p, {})
        else:
            if not hasattr(obj, p) or getattr(obj, p) is None:
                setattr(obj, p, {})
            obj = getattr(obj, p)
    last = parts[-1]
    if isinstance(obj, dict):
        obj[last] = value
    else:
        setattr(obj, last, value)<|MERGE_RESOLUTION|>--- conflicted
+++ resolved
@@ -215,7 +215,6 @@
     return counts
 
 
-<<<<<<< HEAD
 def _initialise_player_state(player: PlayerState, definitions: Optional[Dict[str, "Tech"]]=None) -> None:
     from .technology import load_tech_definitions  # local import to avoid cycles
 
@@ -248,7 +247,7 @@
         player.unlocked_structures.update(tech.grants_structures)
         if tech.name not in player.known_techs:
             player.known_techs.append(tech.name)
-=======
+            
 def _validate_existing_designs(gs: GameState) -> None:
     try:
         from .rules_engine import validate_design
@@ -261,7 +260,6 @@
                 validate_design(player, ship_type, design)
             except Exception:
                 raise
->>>>>>> a845e85e
 
 # -----------------------------
 # Manual inputs
